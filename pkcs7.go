--- conflicted
+++ resolved
@@ -310,17 +310,12 @@
 	switch {
 	case oid.Equal(oidSHA1):
 		return crypto.SHA1, nil
-<<<<<<< HEAD
 	case oid.Equal(oidSHA256):
 		return crypto.SHA256, nil
 	case oid.Equal(oidSHA384):
 		return crypto.SHA384, nil
 	case oid.Equal(oidSHA512):
 		return crypto.SHA512, nil
-=======
-  case oid.Equal(oidSHA256):
-    return crypto.SHA256, nil
->>>>>>> d7302db9
 	}
 	return crypto.Hash(0), errors.Wrap(ErrUnsupportedAlgorithm, "getting hash for OID")
 }
